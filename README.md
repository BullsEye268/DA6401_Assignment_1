# Feedforward Neural Network for Fashion-MNIST Classification

### DA6401 Assignment 1 - Achyutha Munimakula PH21B004

## Description

This project implements a feedforward neural network from scratch using NumPy to classify images from the Fashion-MNIST dataset. It includes backpropagation with various optimization algorithms and utilizes Weights & Biases (Wandb) for experiment tracking and hyperparameter tuning.

## Features

- **Flexible Neural Network:** Implementation of a feedforward neural network with customizable number of hidden layers and neurons.
- **Backpropagation:** Implemented backpropagation algorithm with support for multiple optimization functions.
- **Optimization Algorithms:** Includes SGD, Momentum, Nesterov Accelerated Gradient, RMSprop, Adam, and Nadam optimizers. Adding other optimizers has been simplified to dictating `__init__()` and `train()` functions in a separate class, in `optimizers.py`.
- **Hyperparameter Tuning:** Uses Wandb sweeps to efficiently search for optimal hyperparameters.
- **Experiment Tracking:** Leverages Wandb for detailed experiment tracking, visualization, and analysis.
- **[Wandb Report:](https://api.wandb.ai/links/bullseye2608-indian-institute-of-technology-madras/rj51csft)** Contains detailed logs, visualizations, and analysis of the experiments, including hyperparameter tuning results and performance metrics, as well as question-wise responses to the assignment.
- **Evaluation Metrics:** Computes loss and accuracy, and generates confusion matrices for performance evaluation.
- **Loss Function Comparison:** Compares Cross Entropy loss and Mean Squared Error loss.
- **Command-Line Interface:** `train.py` supports command-line arguments for configurable training.

## Installation

1.  **Clone the repository:**
    ```bash
    git clone <repository_url>
    cd <repository_directory>
    ```
2.  **Install dependencies:**
    ```bash
    pip install numpy pandas matplotlib seaborn plotly keras wandb
    ```
3.  **Set up Wandb:**
    - Create a Wandb account and log in using `wandb login`.
<<<<<<< HEAD
    - Or, use the python functionality `wandb.login()`
=======
    - Or, use the python functionality:
    ```
    import wandb
    wandb.login()
    ```
>>>>>>> 98540d04

## Usage

1.  **Run the training script:**
    - To train the neural network with default or specified parameters, run the `train.py` script.
    - To run the hyperparameter sweep, use the `sweep_config.yml` configuration file with Wandb.
2.  **Run the final ipynb file:**
    - `final.ipynb` contains the final execution of the code, with cells segregated by question numbers from the assignment.
3.  **Use Wandb:**
    - View experiment results, visualizations, and hyperparameter tuning insights on the Wandb dashboard.
    - Use the link of the [report generated on wandb.ai](https://api.wandb.ai/links/bullseye2608-indian-institute-of-technology-madras/rj51csft) to check the results.
4.  **Plotting images:**
    - To plot the images, use the `utils/wandb_helper.py` file, and the `log_images` function.
5.  **Using train.py with command line arguments:**
    - Run the train.py file with the following command line arguments:
      ```bash
      python train.py --wandb_entity <your_wandb_entity> --wandb_project <your_wandb_project>
      ```
    - You can also specify other arguments to customize the training process. For example:
      ```bash
        python train.py --wandb_entity <your_wandb_entity> --wandb_project <your_wandb_project> --epochs 10 --batch_size 32 --learning_rate 0.001 --optimizer adam
      ```

## Code Specifications

- `train.py`: Accepts command-line arguments to configure and run the training process.
- `neural_network.py`: Implements the `NeuralNetwork` class with forward and backward propagation, loss computation, and training methods.
- `optimizer.py`: Contains implementations of various optimization algorithms (SGD, Momentum, Nesterov, RMSprop, Adam, Nadam).
- `helper_functions.py`: Includes utility functions for data loading, confusion matrix plotting, and other helper tasks.
- `wandb_helper.py`: Manages Wandb integration for experiment tracking and logging.

### `train.py` Command-Line Arguments

- `--wandb_project` / `-wp`: Project name used in Wandb (default: `myprojectname`).
- `--wandb_entity` / `-we`: Wandb entity (default: `myname`).
- `--dataset` / `-d`: Dataset to use (`mnist` or `fashion_mnist`, default: `fashion_mnist`).
- `--epochs` / `-e`: Number of epochs (default: `1`).
- `--batch_size` / `-b`: Batch size (default: `4`).
- `--loss` / `-l`: Loss function (`mean_squared_error` or `cross_entropy`, default: `cross_entropy`).
- `--optimizer` / `-o`: Optimizer (`sgd`, `momentum`, `nag`, `rmsprop`, `adam`, `nadam`, default: `sgd`).
- `--learning_rate` / `-lr`: Learning rate (default: `0.1`).
- `--momentum` / `-m`: Momentum (default: `0.5`).
- `--beta` / `--beta`: Beta for RMSprop (default: `0.5`).
- `--beta1` / `--beta1`: Beta1 for Adam and Nadam (default: `0.5`).
- `--beta2` / `--beta2`: Beta2 for Adam and Nadam (default: `0.5`).
- `--epsilon` / `-eps`: Epsilon for optimizers (default: `0.000001`).
- `--weight_decay` / `-w_d`: Weight decay (default: `0.0`).
- `--weight_init` / `-w_i`: Weight initialization (`random` or `Xavier`, default: `random`).
- `--num_layers` / `-nhl`: Number of hidden layers (default: `1`).
- `--hidden_size` / `-sz`: Number of hidden neurons (default: `4`).
- `--activation` / `-a`: Activation function (`identity`, `sigmoid`, `tanh`, `ReLU`, default: `sigmoid`).

## Folder Structure

- `utils/`: Contains helper functions, neural network implementation, optimizers, and Wandb utilities.
- `final.ipynb`: Jupyter Notebook containing the final implementation and results.
- `train.py`: Python script for training the neural network.
- `README.md`: Project documentation.
- `sweep_config.yml`: Configuration file for Wandb sweeps.
- `trials.ipynb`: Jupyter notebook used for initial experimentation and debugging.

## Author

- Achyutha Munimakula<|MERGE_RESOLUTION|>--- conflicted
+++ resolved
@@ -31,15 +31,7 @@
     ```
 3.  **Set up Wandb:**
     - Create a Wandb account and log in using `wandb login`.
-<<<<<<< HEAD
     - Or, use the python functionality `wandb.login()`
-=======
-    - Or, use the python functionality:
-    ```
-    import wandb
-    wandb.login()
-    ```
->>>>>>> 98540d04
 
 ## Usage
 
